import XCTest
import CSQLite
#if canImport(Combine)
import Combine
#endif
@testable import Pipeline

final class PipelineTests: XCTestCase {
	override class func setUp() {
		super.setUp()
		// It's necessary to call sqlite3_initialize() since SQLITE_OMIT_AUTOINIT is defined
		XCTAssert(sqlite3_initialize() == SQLITE_OK)
		XCTAssert(csqlite_sqlite3_auto_extension_uuid() == SQLITE_OK)
		XCTAssert(csqlite_sqlite3_auto_extension_carray() == SQLITE_OK)
	}

	override class func tearDown() {
		super.tearDown()
		XCTAssert(sqlite3_shutdown() == SQLITE_OK)
	}

	func testSQLiteKeywords() {
		XCTAssertTrue(SQLite.isKeyword("BEGIN"))
		XCTAssertTrue(SQLite.isKeyword("begin"))
		XCTAssertTrue(SQLite.isKeyword("BeGiN"))
		XCTAssertFalse(SQLite.isKeyword("BEGINNING"))
	}

	func testDatabaseValueLiterals() {
		var v: DatabaseValue
		v = nil
		v = 100
		v = 10.0
		v = "lulu"
		v = false
		// Suppress compiler warning
		_ = v
	}

	func testDatabase() {
		let db = try! Database()
		XCTAssertNoThrow(try db.execute(sql: "create table t1(v1);"))

		let rowCount = 10
		for _ in 0 ..< rowCount {
			XCTAssertNoThrow(try db.execute(sql: "insert into t1 default values;"))
		}

		let count = try! db.prepare(sql: "select count(*) from t1;").step()!.value(at: 0, .int)
		XCTAssertEqual(count, rowCount)
	}

	func testBatch() {
		let db = try! Database()

		try! db.batch(sql: "pragma application_id;")
		try! db.batch(sql: "pragma application_id; pragma foreign_keys;")

		XCTAssertThrowsError(try db.batch(sql: "lulu"))

		try! db.batch(sql: "pragma application_id;") { row in
			XCTAssertEqual(row.keys.count, 1)
			XCTAssertEqual(row["application_id"], "0")
		}
	}

	func testInsert() {
		let db = try! Database()

		try! db.execute(sql: "create table t1(a text);")

		try! db.execute(sql: "insert into t1(a) values (?);", parameterValues: [.integer(1)])
		try! db.execute(sql: "insert into t1(a) values (?);", parameterValues: [.text("feisty")])
		try! db.execute(sql: "insert into t1(a) values (?);", parameterValues: .real(2.5))
		try! db.execute(sql: "insert into t1(a) values (?);", parameterValues: .blob(Data(count: 8)))

		try! db.execute(sql: "insert into t1(a) values (?);", parameters: [.urlString(URL(fileURLWithPath: "/tmp"))])
		try! db.execute(sql: "insert into t1(a) values (?);", parameters: [.uuidString(UUID())])
		try! db.execute(sql: "insert into t1(a) values (?);", parameters: [.timeIntervalSinceReferenceDate(Date())])

		try! db.execute(sql: "insert into t1(a) values (?);", parameterValues: [.null])
	}

	func testIteration() {
		let db = try! Database()

		try! db.execute(sql: "create table t1(a);")

		let rowCount = 10

		for i in 0..<rowCount {
			try! db.prepare(sql: "insert into t1(a) values (?);").bind(.int(i)).execute()
		}

		let s = try! db.prepare(sql: "select * from t1;")
		var count = 0

		for row in s {
			for _ in row {
				XCTAssert(try! row.value(at: 0, .int) == count)
			}
			count += 1
		}

		XCTAssertEqual(count, rowCount)
	}

	func testIteration2() {
		let db = try! Database()

		try! db.execute(sql: "create table t1(a,b,c,d);")

		try! db.prepare(sql: "insert into t1(a,b,c,d) values (?,?,?,?);").bind(1,2,3,.int(4)).execute()
		try! db.prepare(sql: "insert into t1(a,b,c,d) values (?,?,?,?);").bind(values: "a","b","c",.text("d")).execute()
		try! db.prepare(sql: "insert into t1(a,b,c,d) values (?,?,?,?);").bind("a",2,"c",4).execute()
		try! db.prepare(sql: "insert into t1(a,b,c,d) values (?,?,?,?);").bind(values: "a",2,"c",4).execute()

		do {
			let s = try! db.prepare(sql: "select * from t1 limit 1 offset 0;")
			let r = try! s.step()!
			let v = [DatabaseValue](r)

			XCTAssertEqual(v, [DatabaseValue(1),DatabaseValue(2),DatabaseValue(3),DatabaseValue(4)])
		}

		do {
			let s = try! db.prepare(sql: "select * from t1 limit 1 offset 1;")
			let r = try! s.step()!
			let v = [DatabaseValue](r)

			XCTAssertEqual(v, [DatabaseValue("a"),DatabaseValue("b"),DatabaseValue("c"),DatabaseValue("d")])
		}
	}

	func testCodable() {
		let db = try! Database()

		struct TestStruct: Codable {
			let a: Int
			let b: Float
			let c: Date
			let d: String
		}

		try! db.execute(sql: "create table t1(a);")

		let a = TestStruct(a: 1, b: 3.14, c: Date(), d: "Lu")

		try! db.execute(sql: "insert into t1(a) values (?);", parameters: .json(a))

		let b = try! db.prepare(sql: "select * from t1 limit 1;").step()!.value(at: 0, .json(TestStruct.self))

		XCTAssertEqual(a.a, b.a)
		XCTAssertEqual(a.b, b.b)
		XCTAssertEqual(a.c, b.c)
		XCTAssertEqual(a.d, b.d)
	}

	func testCustomCollation() {
		let db = try! Database()

		try! db.addCollation("reversed", { (a, b) -> ComparisonResult in
			return b.compare(a)
		})

		try! db.execute(sql: "create table t1(a text);")

		try! db.execute(sql: "insert into t1(a) values (?);", parameterValues: .text("a"))
		try! db.execute(sql: "insert into t1(a) values (?);", parameterValues: [.text("c")])
		try! db.execute(sql: "insert into t1(a) values (?);", parameterValues: [.text("z")])
		try! db.execute(sql: "insert into t1(a) values (?);", parameterValues: [.text("e")])

		var str = ""
		let s = try! db.prepare(sql: "select * from t1 order by a collate reversed;")
		try! s.results { row in
			let c = try row.value(at: 0, .string)
			str.append(c)
		}

		XCTAssertEqual(str, "zeca")
	}

	func testCustomFunction() {
		let db = try! Database()

		let rot13key: [Character: Character] = [
			"A": "N", "B": "O", "C": "P", "D": "Q", "E": "R", "F": "S", "G": "T", "H": "U", "I": "V", "J": "W", "K": "X", "L": "Y", "M": "Z",
			"N": "A", "O": "B", "P": "C", "Q": "D", "R": "E", "S": "F", "T": "G", "U": "H", "V": "I", "W": "J", "X": "K", "Y": "L", "Z": "M",
			"a": "n", "b": "o", "c": "p", "d": "q", "e": "r", "f": "s", "g": "t", "h": "u", "i": "v", "j": "w", "k": "x", "l": "y", "m": "z",
			"n": "a", "o": "b", "p": "c", "q": "d", "r": "e", "s": "f", "t": "g", "u": "h", "v": "i", "w": "j", "x": "k", "y": "l", "z": "m"]

		func rot13(_ s: String) -> String {
			return String(s.map { rot13key[$0] ?? $0 })
		}

		try! db.addFunction("rot13", arity: 1) { values in
			let value = values.first.unsafelyUnwrapped
			switch value {
			case .text(let s):
				return .text(rot13(s))
			default:
				return value
			}
		}

		try! db.execute(sql: "create table t1(a);")

		try! db.execute(sql: "insert into t1(a) values (?);", parameterValues: [.text("this")])
		try! db.execute(sql: "insert into t1(a) values (?);", parameterValues: [.text("is")])
		try! db.execute(sql: "insert into t1(a) values (?);", parameterValues: [.text("only")])
		try! db.execute(sql: "insert into t1(a) values (?);", parameterValues: [.text("a")])
		try! db.execute(sql: "insert into t1(a) values (?);", parameterValues: [.text("test")])

		let s = try! db.prepare(sql: "select rot13(a) from t1;")
		let results = s.map { try! $0.value(at: 0, .string) }

		XCTAssertEqual(results, ["guvf", "vf", "bayl", "n", "grfg"])

		try! db.removeFunction("rot13", arity: 1)
		XCTAssertThrowsError(try db.prepare(sql: "select rot13(a) from t1;"))
	}

	func testCustomAggregateFunction() {
		let db = try! Database()

		class IntegerSumAggregateFunction: SQLAggregateFunction {
			func step(_ values: [DatabaseValue]) throws {
				let value = values.first.unsafelyUnwrapped
				switch value {
				case .integer(let i):
					sum += i
				default:
					throw DatabaseError(message: "Only integer values supported")
				}
			}

			func final() throws -> DatabaseValue {
				defer {
					sum = 0
				}
				return .integer(sum)
			}

			var sum: Int64 = 0
		}

		try! db.addAggregateFunction("integer_sum", arity: 1, IntegerSumAggregateFunction())

		try! db.execute(sql: "create table t1(a);")

		for i in  0..<10 {
			try! db.execute(sql: "insert into t1(a) values (?);", parameters: [.int(i)])
		}

		let s = try! db.prepare(sql: "select integer_sum(a) from t1;").step()!.value(at: 0, .int64)
		XCTAssertEqual(s, 45)

		let ss = try! db.prepare(sql: "select integer_sum(a) from t1;").step()!.value(at: 0, .int64)
		XCTAssertEqual(ss, 45)

		try! db.removeFunction("integer_sum", arity: 1)
		XCTAssertThrowsError(try db.prepare(sql: "select integer_sum(a) from t1;"))
	}

	func testCustomAggregateWindowFunction() {
		let db = try! Database()

		class IntegerSumAggregateWindowFunction: SQLAggregateWindowFunction {
			func step(_ values: [DatabaseValue]) throws {
				let value = values.first.unsafelyUnwrapped
				switch value {
				case .integer(let i):
					sum += i
				default:
					throw DatabaseError(message: "Only integer values supported")
				}
			}

			func inverse(_ values: [DatabaseValue]) throws {
				let value = values.first.unsafelyUnwrapped
				switch value {
				case .integer(let i):
					sum -= i
				default:
					throw DatabaseError(message: "Only integer values supported")
				}
			}

			func value() throws -> DatabaseValue {
				return .integer(sum)
			}

			func final() throws -> DatabaseValue {
				defer {
					sum = 0
				}
				return .integer(sum)
			}

			var sum: Int64 = 0
		}

		try! db.addAggregateWindowFunction("integer_sum", arity: 1, IntegerSumAggregateWindowFunction())

		try! db.execute(sql: "create table t1(a);")

		for i in  0..<10 {
			try! db.execute(sql: "insert into t1(a) values (?);", parameters: [.int(i)])
		}

		let s = try! db.prepare(sql: "select integer_sum(a) OVER (ORDER BY a ROWS BETWEEN 1 PRECEDING AND 1 FOLLOWING) from t1;")
		let results = s.map { try! $0.value(at: 0, .int64) }

		XCTAssertEqual(results, [1, 3, 6, 9, 12, 15, 18, 21, 24, 17])

		try! db.removeFunction("integer_sum", arity: 1)
		XCTAssertThrowsError(try db.prepare(sql: "select integer_sum(a) OVER (ORDER BY a ROWS BETWEEN 1 PRECEDING AND 1 FOLLOWING) from t1;"))	}

	func testCustomTokenizer() {

		/// A word tokenizer using CFStringTokenizer
		class WordTokenizer: FTS5Tokenizer {
			var tokenizer: CFStringTokenizer!
			var text: CFString!

			required init(arguments: [String]) {
			}

			func setText(_ text: String, reason: Database.FTS5TokenizationReason) {
				self.text = text as CFString
				tokenizer = CFStringTokenizerCreate(kCFAllocatorDefault, self.text, CFRangeMake(0, CFStringGetLength(self.text)), kCFStringTokenizerUnitWord, nil)
			}

			func advance() -> Bool {
				let nextToken = CFStringTokenizerAdvanceToNextToken(tokenizer)
				guard nextToken != CFStringTokenizerTokenType(rawValue: 0) else {
					return false
				}
				return true
			}

			func currentToken() -> String? {
				let tokenRange = CFStringTokenizerGetCurrentTokenRange(tokenizer)
				guard tokenRange.location != kCFNotFound /*|| tokenRange.length != 0*/ else {
					return nil
				}
				return CFStringCreateWithSubstring(kCFAllocatorDefault, text, tokenRange) as String
			}

			func copyCurrentToken(to buffer: UnsafeMutablePointer<UInt8>, capacity: Int) throws -> Int {
				let tokenRange = CFStringTokenizerGetCurrentTokenRange(tokenizer)
				var bytesConverted = 0
				let charsConverted = CFStringGetBytes(text, tokenRange, CFStringBuiltInEncodings.UTF8.rawValue, 0, false, buffer, capacity, &bytesConverted)
				guard charsConverted > 0 else {
					throw DatabaseError(message: "Insufficient buffer size")
				}
				return bytesConverted
			}
		}

		let db = try! Database()

		try! db.addTokenizer("word", type: WordTokenizer.self)

		try! db.execute(sql: "create virtual table t1 USING fts5(a, tokenize = 'word');")

		try! db.prepare(sql: "insert into t1(a) values (?);").bind(["quick brown"]).execute()
		try! db.prepare(sql: "insert into t1(a) values (?);").bind("fox").execute()
		try! db.prepare(sql: "insert into t1(a) values (?);").bind([.string("jumps over")]).execute()
		try! db.prepare(sql: "insert into t1(a) values (?);").bind(values: [.text("the lazy dog")]).execute()
		try! db.prepare(sql: "insert into t1(a) values (?);").bind(["🦊🐶"]).execute()
		try! db.prepare(sql: "insert into t1(a) values (?);").bind(values: .text("")).execute()
		try! db.prepare(sql: "insert into t1(a) values (NULL);").execute()
		try! db.prepare(sql: "insert into t1(a) values (?);").bind(.string("quick")).execute()
		try! db.prepare(sql: "insert into t1(a) values (?);").bind([.string("brown fox")]).execute()
		try! db.prepare(sql: "insert into t1(a) values (?);").bind([.string("jumps over the")]).execute()
		try! db.prepare(sql: "insert into t1(a) values (?);").bind([.string("lazy dog")]).execute()

		let s = try! db.prepare(sql: "select count(*) from t1 where t1 match 'o*';")
		let count = try! s.step()!.value(at: 0, .int)
		XCTAssertEqual(count, 2)

		let statement = try! db.prepare(sql: "select * from t1 where t1 match 'o*';")
		try! statement.results { row in
			let s = try row.value(at: 0, .string)
			XCTAssert(s.starts(with: "jumps over"))
		}
	}

	func testDatabaseBindings() {
		let db = try! Database()

		try! db.execute(sql: "create table t1(a, b);")

		for i in 0..<10 {
			try! db.prepare(sql: "insert into t1(a, b) values (?, ?);").bind([.int(i), .null]).execute()
		}

		let statement = try! db.prepare(sql: "select * from t1 where a = ?")
		try! statement.bind(value: 5, toParameter: 1)

		try! statement.results { row in
			let x = try row.value(at: 0, .int)
			let y = try row.valueOrNil(named: "b", .int)

			XCTAssertEqual(x, 5)
			XCTAssertEqual(y, nil)
		}
	}

	func testDatabaseNamedBindings() {
		let db = try! Database()

		try! db.execute(sql: "create table t1(a, b);")

		for i in 0..<10 {
			try! db.execute(sql: "insert into t1(a, b) values (:b, :a);", parameters: [":a": .null, ":b": .int(i)])
		}

		let statement = try! db.prepare(sql: "select * from t1 where a = :a")
		try! statement.bind(value: 5, toParameter: ":a")

		try! statement.results { row in
			let x = try row.value(at: 0, .int)
			let y = try row.valueOrNil(at: 1, .int)

			XCTAssertEqual(x, 5)
			XCTAssertEqual(y, nil)
		}
	}

	func testStatementColumns() {
		let db = try! Database()

		try! db.execute(sql: "create table t1(a, b, c);")

		for i in 0..<3 {
			try! db.prepare(sql: "insert into t1(a, b, c) values (?,?,?);").bind([.int(i), .int(i * 3), .int(i * 5)]).execute()
		}

		let statement = try! db.prepare(sql: "select * from t1")
		let cols = try! statement.columns([0,2], .int)
		XCTAssertEqual(cols[0], [0,1,2])
		XCTAssertEqual(cols[1], [0,5,10])
	}

	func testUUIDExtension() {
		let db = try! Database()
		let statement = try! db.prepare(sql: "select uuid();")
		let s: String = try! statement.step()!.text(at: 0)
		let u = UUID(uuidString: s)
		XCTAssertEqual(u?.uuidString.lowercased(), s.lowercased())
	}

	func testCArrayExtension() {
		let db = try! Database()

		try! db.execute(sql: "create table animals(kind);")

		try! db.prepare(sql: "insert into animals(kind) values ('dog');").execute()
		try! db.prepare(sql: "insert into animals(kind) values ('cat');").execute()
		try! db.prepare(sql: "insert into animals(kind) values ('bird');").execute()
		try! db.prepare(sql: "insert into animals(kind) values ('hedgehog');").execute()

		let pets = [ "dog", "dragon", "hedgehog" ]
		let statement = try! db.prepare(sql: "SELECT * FROM animals WHERE kind IN carray(?1);")
		try! statement.bind(.carray(pets), toParameter: 1)

		let results: [String] = statement.map({try! $0.text(at: 0)})

		XCTAssertEqual([ "dog", "hedgehog" ], results)
	}

<<<<<<< HEAD
	func testVirtualTable() {
		final class NaturalNumbersModule: EponymousVirtualTableModule {
			final class Cursor: VirtualTableCursor {
				var _rowid: Int64 = 0

				func column(_ index: Int32) -> DatabaseValue {
					.integer(_rowid)
				}

				func next() {
					_rowid += 1
				}

				func rowid() -> Int64 {
					_rowid
				}

				func filter(_ arguments: [DatabaseValue], indexNumber: Int32, indexName: String?) {
					_rowid = 1
				}

				var eof: Bool {
					_rowid > 2147483647
				}
			}

			required init(database: Database, arguments: [String]) {
			}

			var declaration: String {
				"CREATE TABLE x(value)"
			}

			var options: Database.VirtualTableModuleOptions {
				[.innocuous]
			}

			func bestIndex(_ indexInfo: inout sqlite3_index_info) -> VirtualTableModuleBestIndexResult {
				.ok
			}

			func openCursor() -> VirtualTableCursor {
				Cursor()
			}
		}

		let db = try! Database()

		try! db.addModule("natural_numbers", type: NaturalNumbersModule.self)
		let statement = try! db.prepare(sql: "SELECT value FROM natural_numbers LIMIT 5;")

		let results: [Int] = try! statement.column(0, .int)
		XCTAssertEqual(results, [1,2,3,4,5])
	}

	func testVirtualTable2() {
		/// A port of the `generate_series` sqlite3 module
		/// - seealso: https://www.sqlite.org/src/file/ext/misc/series.c
		final class SeriesModule: EponymousVirtualTableModule {
			static let valueColumn: Int32 = 0
			static let startColumn: Int32 = 1
			static let stopColumn: Int32 = 2
			static let stepColumn: Int32 = 3

			struct QueryPlan: OptionSet {
				let rawValue: Int32
				static let start = QueryPlan(rawValue: 1 << 0)
				static let stop = QueryPlan(rawValue: 1 << 1)
				static let step = QueryPlan(rawValue: 1 << 2)
				static let isDescending = QueryPlan(rawValue: 1 << 3)
			}

			final class Cursor: VirtualTableCursor {
				let module: SeriesModule
				var _rowid: Int64 = 0
				var _value: Int64 = 0
				var _min: Int64 = 0
				var _max: Int64 = 0
				var _step: Int64 = 0
				var _isDescending = false

				init(_ module: SeriesModule) {
					self.module = module
				}

				func column(_ index: Int32) -> DatabaseValue {
					switch index {
					case SeriesModule.valueColumn:		return .integer(_value)
					case SeriesModule.startColumn:		return .integer(_min)
					case SeriesModule.stopColumn:		return .integer(_max)
					case SeriesModule.stepColumn:		return .integer(_step)
					default:							return nil
					}
				}

				func next() {
					if _isDescending {
						_value -= _step
					}
					else {
						_value += _step
					}
					_rowid += 1
				}

				func rowid() -> Int64 {
					return _rowid
				}

				func filter(_ arguments: [DatabaseValue], indexNumber: Int32, indexName: String?) {
					_rowid = 1
					_min = 0
					_max = 0xffffffff
					_step = 1

					let queryPlan = QueryPlan(rawValue: indexNumber)
					var argumentNumber = 0
					if queryPlan.contains(.start) {
						if case let .integer(i) = arguments[argumentNumber] {
							_min = i
						}
						argumentNumber += 1
					}

					if queryPlan.contains(.stop) {
						if case let .integer(i) = arguments[argumentNumber] {
							_max = i
						}
						argumentNumber += 1
					}

					if queryPlan.contains(.step) {
						if case let .integer(i) = arguments[argumentNumber] {
							_step = max(i, 1)
						}
						argumentNumber += 1
					}

					if arguments.contains(where: { return $0 == .null ? true : false }) {
						_min = 1
						_max = 0
					}

					_isDescending = queryPlan.contains(.isDescending)
					_value = _isDescending ? _max : _min
					if _isDescending && _step > 0 {
						_value -= (_max - _min) % _step
					}
				}

				var eof: Bool {
					if _isDescending {
						return _value < _min
					}
					else {
						return _value > _max
					}
				}
			}

			required init(database: Database, arguments: [String]) {
			}

			var declaration: String {
				"CREATE TABLE x(value,start hidden,stop hidden,step hidden)"
			}

			var options: Database.VirtualTableModuleOptions {
				return [.innocuous]
			}

			func bestIndex(_ indexInfo: inout sqlite3_index_info) -> VirtualTableModuleBestIndexResult {
				// Inputs
				let constraintCount = Int(indexInfo.nConstraint)
				let constraints = UnsafeBufferPointer<sqlite3_index_constraint>(start: indexInfo.aConstraint, count: constraintCount)

				let orderByCount = Int(indexInfo.nOrderBy)
				let orderBy = UnsafeBufferPointer<sqlite3_index_orderby>(start: indexInfo.aOrderBy, count: orderByCount)

				// Outputs
				let constraintUsage = UnsafeMutableBufferPointer<sqlite3_index_constraint_usage>(start: indexInfo.aConstraintUsage, count: constraintCount)

				var queryPlan: QueryPlan = []

				var filterArgumentCount: Int32 = 1
				for i in 0 ..< constraintCount {
					let constraint = constraints[i]

					switch constraint.iColumn {
					case SeriesModule.startColumn:
						guard constraint.usable != 0 else {
							break
						}
						guard constraint.op == SQLITE_INDEX_CONSTRAINT_EQ else {
							return .constraint
						}
						queryPlan.insert(.start)
						constraintUsage[i].argvIndex = filterArgumentCount
						filterArgumentCount += 1

					case SeriesModule.stopColumn:
						guard constraint.usable != 0 else {
							break
						}
						guard constraint.op == SQLITE_INDEX_CONSTRAINT_EQ else {
							return .constraint
						}
						queryPlan.insert(.stop)
						constraintUsage[i].argvIndex = filterArgumentCount
						filterArgumentCount += 1

					case SeriesModule.stepColumn:
						guard constraint.usable != 0 else {
							break
						}
						guard constraint.op == SQLITE_INDEX_CONSTRAINT_EQ else {
							return .constraint
						}
						queryPlan.insert(.step)
						constraintUsage[i].argvIndex = filterArgumentCount
						filterArgumentCount += 1

					default:
						break
					}
				}

				if queryPlan.contains(.start) && queryPlan.contains(.stop) {
					indexInfo.estimatedCost = 2  - (queryPlan.contains(.step) ? 1 : 0)
					indexInfo.estimatedRows = 1000
					if orderByCount == 1 {
						if orderBy[0].desc == 1 {
							queryPlan.insert(.isDescending)
						}
						indexInfo.orderByConsumed = 1
					}
				}
				else {
					indexInfo.estimatedRows = 2147483647
				}

				indexInfo.idxNum = queryPlan.rawValue

				return .ok
			}

			func openCursor() -> VirtualTableCursor {
				return Cursor(self)
			}
		}

		let db = try! Database()

		try! db.addModule("generate_series", type: SeriesModule.self)

		// Eponymous tables should not be available via `CREATE VIRTUAL TABLE`
		XCTAssertThrowsError(try db.execute(sql: "CREATE VIRTUAL TABLE series USING generate_series;"))

		var statement = try! db.prepare(sql: "SELECT value FROM generate_series LIMIT 5;")
		var results: [Int] = try! statement.column(0, .int)
		XCTAssertEqual(results, [0,1,2,3,4])

		statement = try! db.prepare(sql: "SELECT value FROM generate_series(10) LIMIT 5;")
		results = try! statement.column(0, .int)
		XCTAssertEqual(results, [10,11,12,13,14])

		statement = try! db.prepare(sql: "SELECT value FROM generate_series(10,20,1) ORDER BY value DESC LIMIT 5;")
		results = try! statement.column(0, .int)
		XCTAssertEqual(results, [20,19,18,17,16])

		statement = try! db.prepare(sql: "SELECT value FROM generate_series(11,22,2) LIMIT 5;")
		results = try! statement.column(0, .int)
		XCTAssertEqual(results, [11,13,15,17,19])
	}

	func testVirtualTable3() {
		let db = try! Database()

		try! db.addModule("shuffled_sequence", type: ShuffledSequenceModule.self)

		// Non-eponymous tables should not be available without `CREATE VIRTUAL TABLE`
		XCTAssertThrowsError(try db.execute(sql: "SELECT value FROM shuffled_sequence LIMIT 5;"))

		try! db.execute(sql: "CREATE VIRTUAL TABLE temp.shuffled USING shuffled_sequence(count=5);")
		var statement = try! db.prepare(sql: "SELECT value FROM shuffled;")

		var results: [Int] = statement.map({try! $0.value(at: 0, .int)})
		// Probability of the shuffled sequence being the same as the original is 1/5! = 1/120 = 8% (?) so this isn't a good check
		//		XCTAssertNotEqual(results, [1,2,3,4,5])
		XCTAssertEqual(results.sorted(), [1,2,3,4,5])

		try! db.execute(sql: "CREATE VIRTUAL TABLE temp.shuffled2 USING shuffled_sequence(start=10,count=5);")
		statement = try! db.prepare(sql: "SELECT value FROM shuffled2;")

		results = statement.map({try! $0.value(at: 0, .int)})
//		XCTAssertNotEqual(results, [10,11,12,13,14])
		XCTAssertEqual(results.sorted(), [10,11,12,13,14])
	}

	func testVirtualTable4() {
		let tempURL = temporaryFileURL()
		let db1 = try! Database(url: tempURL)

		try! db1.addModule("shuffled_sequence", type: ShuffledSequenceModule.self)

		try! db1.execute(sql: "CREATE VIRTUAL TABLE shuffled USING shuffled_sequence(count=5);")
		var statement = try! db1.prepare(sql: "SELECT value FROM shuffled;")

		var results: [Int] = statement.map({try! $0.value(at: 0, .int)})
		XCTAssertEqual(results.sorted(), [1,2,3,4,5])

		let db2 = try! Database(url: tempURL)

		try! db2.addModule("shuffled_sequence", type: ShuffledSequenceModule.self)

		statement = try! db2.prepare(sql: "SELECT value FROM shuffled;")

		results = statement.map({try! $0.value(at: 0, .int)})
		XCTAssertEqual(results.sorted(), [1,2,3,4,5])
	}

=======
#if SQLITE_ENABLE_PREUPDATE_HOOK

	func testPreUpdateHook() {
		let db = try! Database()

		try! db.execute(sql: "create table t1(a,b);")

		try! db.execute(sql: "insert into t1(a,b) values (?,?);", parameterValues: ["alpha","start"])
		try! db.execute(sql: "insert into t1(a,b) values (?,?);", parameterValues: ["beta",123])
		try! db.execute(sql: "insert into t1(a,b) values (?,?);", parameterValues: ["gamma","gamma value"])
		try! db.execute(sql: "insert into t1(a,b) values (?,?);", parameterValues: ["epsilon","epsilon value"])
		try! db.execute(sql: "insert into t1(a,b) values (?,?);", parameterValues: ["phi",123.456])

		db.setPreUpdateHook { change in
			guard case .insert(_) = change.changeType else {
				XCTFail("pre-update hook incorrect changeType")
				return
			}

			let value = try! change.newValue(at: 0)
			guard case .text(let s) = value, s == "skeleton" else {
				XCTFail("pre-update hook insert fail")
				return
			}

			do {
				XCTAssertThrowsError(try change.oldValue(at: 0))
			}
			catch {}
		}
		try! db.execute(sql: "insert into t1(a) values (?);", parameterValues: ["skeleton"])

		db.setPreUpdateHook { change in
			guard case .update(_, _) = change.changeType else {
				XCTFail("pre-update hook incorrect changeType")
				return
			}

			var value = try! change.newValue(at: 1)
			guard case .integer(let i) = value, i == 999 else {
				XCTFail("pre-update hook update fail")
				return
			}

			value = try! change.oldValue(at: 1)
			guard case .integer(let i2) = value, i2 == 123 else {
				XCTFail("pre-update hook update fail")
				return
			}
		}
		try! db.execute(sql: "update t1 set b=999 where a='beta';")

		db.setPreUpdateHook { change in
			guard case .delete(_) = change.changeType else {
				XCTFail("pre-update hook incorrect changeType")
				return
			}

			let value = try! change.oldValue(at: 1)
			guard case .integer(let i) = value, i == 999 else {
				XCTFail("pre-update hook update fail")
				return
			}

			do {
				XCTAssertThrowsError(try change.newValue(at: 0))
			}
			catch {}
		}
		try! db.execute(sql: "delete from t1 where a='beta';")


	}

#endif


#if SQLITE_ENABLE_PREUPDATE_HOOK && SQLITE_ENABLE_SESSION

	func testSession() {
		let db1 = try! Database()
		let db2 = try! Database()

		let sql = "CREATE TABLE birds(id integer primary key, kind);"

		try! db1.execute(sql: sql)
		try! db2.execute(sql: sql)

		let session = try! Session(database: db1, schema: "main")
		try! session.attach("birds")

		try! db1.prepare(sql: "insert into birds(kind) values ('robin');").execute()
		try! db1.prepare(sql: "insert into birds(kind) values ('cardinal');").execute()
		try! db1.prepare(sql: "insert into birds(kind) values ('finch');").execute()
		try! db1.prepare(sql: "insert into birds(kind) values ('sparrow');").execute()
		try! db1.prepare(sql: "insert into birds(kind) values ('utahraptor');").execute()

		XCTAssertFalse(session.isEmpty)

		let changes = try! session.changeset()

		try! db2.apply(changes) { conflict in
				.abort
		}

		let birds: [String] = try! db2.prepare(sql: "select kind from birds;").column(0, .string)
		XCTAssert(birds == ["robin","cardinal","finch","sparrow","utahraptor"])

		let inverse = try! changes.inverted()

		try! db2.apply(inverse) { conflict in
				.abort
		}

		let count: Int = try! db2.prepare(sql: "select count(*) from birds;").step()!.value(at: 0, .int)
		XCTAssert(count == 0)
	}

#endif

>>>>>>> 5c217db5
#if canImport(Combine)

	func testRowPublisher() {
		let db = try! Database()
		XCTAssertNoThrow(try db.execute(sql: "create table t1(v1 text default (uuid()));"))
		let rowCount = 10
		for _ in 0 ..< rowCount {
			XCTAssertNoThrow(try db.execute(sql: "insert into t1 default values;"))
		}

		let statement = try! db.prepare(sql: "select v1 from t1;")
		let uuids = try! statement.column(0, .uuidWithString)

		struct UUIDHolder: RowMapping {
			let u: UUID
			init(row: Row) throws {
				u = UUID(uuidString: try row.text(at: 0))!
			}
		}

		let expectation = self.expectation(description: "uuids")

		let publisher = db.rowPublisher(sql: "select v1 from t1;")

		var column: [UUIDHolder] = []
		var error: Error?

		var cancellables = Set<AnyCancellable>()

		publisher
			.mapRows(type: UUIDHolder.self)
			.collect()
			.sink { completion in
				switch completion {
				case .finished:
					break
				case .failure(let encounteredError):
					error = encounteredError
				}

				expectation.fulfill()
			} receiveValue: { value in
				column = value
			}
			.store(in: &cancellables)


		waitForExpectations(timeout: 5)

		XCTAssertNil(error)
		XCTAssertEqual(column.count, rowCount)
		for (i,value) in column.enumerated() {
			XCTAssertEqual(value.u, uuids[i])
		}
	}

#endif

<<<<<<< HEAD
	/// Creates a URL for a temporary file on disk. Registers a teardown block to
	/// delete a file at that URL (if one exists) during test teardown.
	func temporaryFileURL() -> URL {
		// Create a URL for an unique file in the system's temporary directory.
		let directory = NSTemporaryDirectory()
		let filename = UUID().uuidString
		let fileURL = URL(fileURLWithPath: directory).appendingPathComponent(filename)

		// Add a teardown block to delete any file at `fileURL`.
		addTeardownBlock {
			do {
				let fileManager = FileManager.default
				// Check that the file exists before trying to delete it.
				if fileManager.fileExists(atPath: fileURL.path) {
					// Perform the deletion.
					try fileManager.removeItem(at: fileURL)
					// Verify that the file no longer exists after the deletion.
					XCTAssertFalse(fileManager.fileExists(atPath: fileURL.path))
				}
			}
			catch {
				// Treat any errors during file deletion as a test failure.
				XCTFail("Error while deleting temporary file: \(error)")
			}
		}

		// Return the temporary file URL for use in a test method.
		return fileURL
	}
}

/// A virtual table module implementing a shuffled integer sequence
///
/// Usage:
/// ```
/// CREATE VIRTUAL TABLE temp.shuffled USING shuffled_sequence(count=10);
/// SELECT * from shuffled;
/// ```
///
/// Required parameter: count
/// Optional parameter: start
final class ShuffledSequenceModule: VirtualTableModule {
	final class Cursor: VirtualTableCursor {
		let table: ShuffledSequenceModule
		var _rowid: Int64 = 0

		init(_ table: ShuffledSequenceModule) {
			self.table = table
		}

		func column(_ index: Int32) -> DatabaseValue {
			return .integer(Int64(table.values[Int(_rowid - 1)]))
		}

		func next() {
			_rowid += 1
		}

		func rowid() -> Int64 {
			_rowid
		}

		func filter(_ arguments: [DatabaseValue], indexNumber: Int32, indexName: String?) {
			_rowid = 1
		}

		var eof: Bool {
			_rowid > table.values.count
		}
	}

	let values: [Int]

	required init(database: Database, arguments: [String], create: Bool) throws {
		var count = 0
		var start = 1

		for argument in arguments.suffix(from: 3) {
			let scanner = Scanner(string: argument)
			scanner.charactersToBeSkipped = .whitespaces
			var token: NSString? = nil
			guard scanner.scanUpTo("=", into: &token) else {
				continue
			}
			if token == "count" {
				guard scanner.scanString("=", into: nil) else {
					throw SQLiteError(code: SQLITE_ERROR, details: "Missing value for count")
				}
				guard scanner.scanInt(&count), count > 0 else {
					throw SQLiteError(code: SQLITE_ERROR, details: "Invalid value for count")
				}
			}
			else if token == "start" {
				guard scanner.scanString("=", into: nil) else {
					throw SQLiteError(code: SQLITE_ERROR, details: "Missing value for start")
				}
				guard scanner.scanInt(&start) else {
					throw SQLiteError(code: SQLITE_ERROR, details: "Invalid value for start")
				}
			}
		}

		guard count > 0 else {
			throw SQLiteError(code: SQLITE_ERROR, details: "Invalid value for count")
		}

		values = (start ..< start + count).shuffled()
	}

	var declaration: String {
		"CREATE TABLE x(value)"
	}

	var options: Database.VirtualTableModuleOptions {
		[.innocuous]
	}

	func bestIndex(_ indexInfo: inout sqlite3_index_info) -> VirtualTableModuleBestIndexResult {
		.ok
	}

	func openCursor() -> VirtualTableCursor {
		Cursor(self)
	}
=======
>>>>>>> 5c217db5
}<|MERGE_RESOLUTION|>--- conflicted
+++ resolved
@@ -471,7 +471,6 @@
 		XCTAssertEqual([ "dog", "hedgehog" ], results)
 	}
 
-<<<<<<< HEAD
 	func testVirtualTable() {
 		final class NaturalNumbersModule: EponymousVirtualTableModule {
 			final class Cursor: VirtualTableCursor {
@@ -793,7 +792,6 @@
 		XCTAssertEqual(results.sorted(), [1,2,3,4,5])
 	}
 
-=======
 #if SQLITE_ENABLE_PREUPDATE_HOOK
 
 	func testPreUpdateHook() {
@@ -870,7 +868,6 @@
 
 #endif
 
-
 #if SQLITE_ENABLE_PREUPDATE_HOOK && SQLITE_ENABLE_SESSION
 
 	func testSession() {
@@ -914,7 +911,6 @@
 
 #endif
 
->>>>>>> 5c217db5
 #if canImport(Combine)
 
 	func testRowPublisher() {
@@ -973,7 +969,6 @@
 
 #endif
 
-<<<<<<< HEAD
 	/// Creates a URL for a temporary file on disk. Registers a teardown block to
 	/// delete a file at that URL (if one exists) during test teardown.
 	func temporaryFileURL() -> URL {
@@ -1098,6 +1093,4 @@
 	func openCursor() -> VirtualTableCursor {
 		Cursor(self)
 	}
-=======
->>>>>>> 5c217db5
 }