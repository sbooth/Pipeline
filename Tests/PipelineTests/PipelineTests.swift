//
// Copyright © 2015 - 2022 Stephen F. Booth <me@sbooth.org>
// Part of https://github.com/sbooth/Pipeline
// MIT license
//

import XCTest
import CSQLite
#if canImport(Combine)
import Combine
#endif
@testable import Pipeline

final class PipelineTests: XCTestCase {
	override class func setUp() {
		super.setUp()
		// It's necessary to call sqlite3_initialize() since SQLITE_OMIT_AUTOINIT is defined
		XCTAssert(sqlite3_initialize() == SQLITE_OK)
		XCTAssert(csqlite_sqlite3_auto_extension_uuid() == SQLITE_OK)
		XCTAssert(csqlite_sqlite3_auto_extension_carray() == SQLITE_OK)
	}

	override class func tearDown() {
		super.tearDown()
		XCTAssert(sqlite3_shutdown() == SQLITE_OK)
	}

	func testSQLiteKeywords() {
		XCTAssertTrue(SQLite.isKeyword("BEGIN"))
		XCTAssertTrue(SQLite.isKeyword("begin"))
		XCTAssertTrue(SQLite.isKeyword("BeGiN"))
		XCTAssertFalse(SQLite.isKeyword("BEGINNING"))
	}

	func testDatabaseValueLiterals() {
		var v: DatabaseValue
		v = nil
		v = 100
		v = 10.0
		v = "lulu"
		v = false
		// Suppress compiler warning
		_ = v
	}

	func testConnection() {
		let connection = try! Connection()
		XCTAssertNoThrow(try connection.execute(sql: "create table t1(v1);"))

		let rowCount = 10
		for _ in 0 ..< rowCount {
			XCTAssertNoThrow(try connection.execute(sql: "insert into t1 default values;"))
		}

		let count = try! connection.prepare(sql: "select count(*) from t1;").step()!.get(.int, at: 0)
		XCTAssertEqual(count, rowCount)
	}

	func testBatch() {
		let connection = try! Connection()

		try! connection.batch(sql: "pragma application_id;")
		try! connection.batch(sql: "pragma application_id; pragma foreign_keys;")

		XCTAssertThrowsError(try connection.batch(sql: "lulu"))

		try! connection.batch(sql: "pragma application_id;") { row in
			XCTAssertEqual(row.keys.count, 1)
			XCTAssertEqual(row["application_id"], "0")
		}
	}

	func testInsert() {
		let connection = try! Connection()

		try! connection.execute(sql: "create table t1(a text);")

		try! connection.execute(sql: "insert into t1(a) values (?);", parameters: [1])
		try! connection.execute(sql: "insert into t1(a) values (?);", parameters: ["feisty"])
		try! connection.execute(sql: "insert into t1(a) values (?);", parameters: 2.5)
		try! connection.execute(sql: "insert into t1(a) values (?);", parameters: .data(Data(count: 8)))

		try! connection.prepare(sql: "insert into t1(a) values (?);").bind(.urlString(URL(fileURLWithPath: "/tmp")), toParameter: 1).execute()
		try! connection.prepare(sql: "insert into t1(a) values (?);").bind(.uuidString(UUID())).execute()
		try! connection.prepare(sql: "insert into t1(a) values (?);").bind([.timeIntervalSinceReferenceDate(Date())]).execute()

		try! connection.execute(sql: "insert into t1(a) values (?);", parameters: [.null])
	}

	func testIteration() {
		let connection = try! Connection()

		try! connection.execute(sql: "create table t1(a);")

		let rowCount = 10

		for i in 0..<rowCount {
			try! connection.prepare(sql: "insert into t1(a) values (?);").bind(.int(i)).execute()
		}

		let s = try! connection.prepare(sql: "select * from t1;")
		var count = 0

		for row in s {
			for _ in row {
				XCTAssert(try! row.get(.int, at: 0) == count)
			}
			count += 1
		}

		XCTAssertEqual(count, rowCount)
	}

	func testIteration2() {
		let connection = try! Connection()

		try! connection.execute(sql: "create table t1(a,b,c,d);")

		try! connection.prepare(sql: "insert into t1(a,b,c,d) values (?,?,?,?);").bind(1,2,3,4).execute()
		try! connection.prepare(sql: "insert into t1(a,b,c,d) values (?,?,?,?);").bind("a","b","c","d").execute()
		try! connection.prepare(sql: "insert into t1(a,b,c,d) values (?,?,?,?);").bind("a",2,"c",4).execute()

		do {
			let s = try! connection.prepare(sql: "select * from t1 limit 1 offset 0;")
			let r = try! s.step()!
			let v = [DatabaseValue](r)

			XCTAssertEqual(v, [DatabaseValue(1),DatabaseValue(2),DatabaseValue(3),DatabaseValue(4)])
		}

		do {
			let s = try! connection.prepare(sql: "select * from t1 limit 1 offset 1;")
			let r = try! s.step()!
			let v = [DatabaseValue](r)

			XCTAssertEqual(v, [DatabaseValue("a"),DatabaseValue("b"),DatabaseValue("c"),DatabaseValue("d")])
		}
	}

	func testCodable() {
		let connection = try! Connection()

		struct TestStruct: Codable {
			let a: Int
			let b: Float
			let c: Date
			let d: String
		}

		try! connection.execute(sql: "create table t1(a);")

		let a = TestStruct(a: 1, b: 3.14, c: Date(), d: "Lu")

		try! connection.prepare(sql: "insert into t1(a) values (?);").bind(.json(a), toParameter: 1).execute()

		let b = try! connection.prepare(sql: "select * from t1 limit 1;").step()!.get(.json(TestStruct.self), at: 0)

		XCTAssertEqual(a.a, b.a)
		XCTAssertEqual(a.b, b.b)
		XCTAssertEqual(a.c, b.c)
		XCTAssertEqual(a.d, b.d)
	}

	func testCustomCollation() {
		let connection = try! Connection()

		try! connection.addCollation("reversed", { (a, b) -> ComparisonResult in
			return b.compare(a)
		})

		try! connection.execute(sql: "create table t1(a text);")

		try! connection.execute(sql: "insert into t1(a) values (?);", parameters: "a")
		try! connection.execute(sql: "insert into t1(a) values (?);", parameters: ["c"])
		try! connection.execute(sql: "insert into t1(a) values (?);", parameters: .string("z"))
		try! connection.execute(sql: "insert into t1(a) values (?);", parameters: [.string("e")])

		var str = ""
		let s = try! connection.prepare(sql: "select * from t1 order by a collate reversed;")
		try! s.results { row in
<<<<<<< HEAD
			let c = try row.string(at: 0)
=======
			let c = try row.get(.string, at: 0)
>>>>>>> 6245f8fa
			str.append(c)
		}

		XCTAssertEqual(str, "zeca")
	}

	func testCustomFunction() {
		let connection = try! Connection()

		let rot13key: [Character: Character] = [
			"A": "N", "B": "O", "C": "P", "D": "Q", "E": "R", "F": "S", "G": "T", "H": "U", "I": "V", "J": "W", "K": "X", "L": "Y", "M": "Z",
			"N": "A", "O": "B", "P": "C", "Q": "D", "R": "E", "S": "F", "T": "G", "U": "H", "V": "I", "W": "J", "X": "K", "Y": "L", "Z": "M",
			"a": "n", "b": "o", "c": "p", "d": "q", "e": "r", "f": "s", "g": "t", "h": "u", "i": "v", "j": "w", "k": "x", "l": "y", "m": "z",
			"n": "a", "o": "b", "p": "c", "q": "d", "r": "e", "s": "f", "t": "g", "u": "h", "v": "i", "w": "j", "x": "k", "y": "l", "z": "m"]

		func rot13(_ s: String) -> String {
			return String(s.map { rot13key[$0] ?? $0 })
		}

		try! connection.addFunction("rot13", arity: 1) { values in
			let value = values.first.unsafelyUnwrapped
			switch value {
			case .text(let s):
				return .text(rot13(s))
			default:
				return value
			}
		}

		try! connection.execute(sql: "create table t1(a);")

		try! connection.execute(sql: "insert into t1(a) values (?);", parameters: "this")
		try! connection.execute(sql: "insert into t1(a) values (?);", parameters: ["is"])
		try! connection.execute(sql: "insert into t1(a) values (?);", parameters: .string("only"))
		try! connection.execute(sql: "insert into t1(a) values (?);", parameters: [.string("a")])
		try! connection.execute(sql: "insert into t1(a) values (?);", parameters: "test")

		let s = try! connection.prepare(sql: "select rot13(a) from t1;")
		let results = s.map { try! $0.get(.string, at: 0) }

		XCTAssertEqual(results, ["guvf", "vf", "bayl", "n", "grfg"])

		try! connection.removeFunction("rot13", arity: 1)
		XCTAssertThrowsError(try connection.prepare(sql: "select rot13(a) from t1;"))
	}

	func testCustomAggregateFunction() {
		let connection = try! Connection()

		class IntegerSumAggregateFunction: SQLAggregateFunction {
			func step(_ values: [DatabaseValue]) throws {
				let value = values.first.unsafelyUnwrapped
				switch value {
				case .integer(let i):
					sum += i
				default:
					throw DatabaseError("Only integer values supported")
				}
			}

			func final() throws -> DatabaseValue {
				defer {
					sum = 0
				}
				return .integer(sum)
			}

			var sum: Int64 = 0
		}

		try! connection.addAggregateFunction("integer_sum", arity: 1, IntegerSumAggregateFunction())

		try! connection.execute(sql: "create table t1(a);")

		for i in  0..<10 {
			try! connection.execute(sql: "insert into t1(a) values (?);", parameters: [.int(i)])
		}

<<<<<<< HEAD
		let s = try! db.prepare(sql: "select integer_sum(a) from t1;").step()!.int64(at: 0)
=======
		let s = try! connection.prepare(sql: "select integer_sum(a) from t1;").step()!.get(.int64, at: 0)
>>>>>>> 6245f8fa
		XCTAssertEqual(s, 45)

		let ss = try! connection.prepare(sql: "select integer_sum(a) from t1;").step()!.get(.int64, at: 0)
		XCTAssertEqual(ss, 45)

		try! connection.removeFunction("integer_sum", arity: 1)
		XCTAssertThrowsError(try connection.prepare(sql: "select integer_sum(a) from t1;"))
	}

	func testCustomAggregateWindowFunction() {
		let connection = try! Connection()

		class IntegerSumAggregateWindowFunction: SQLAggregateWindowFunction {
			func step(_ values: [DatabaseValue]) throws {
				let value = values.first.unsafelyUnwrapped
				switch value {
				case .integer(let i):
					sum += i
				default:
					throw DatabaseError("Only integer values supported")
				}
			}

			func inverse(_ values: [DatabaseValue]) throws {
				let value = values.first.unsafelyUnwrapped
				switch value {
				case .integer(let i):
					sum -= i
				default:
					throw DatabaseError("Only integer values supported")
				}
			}

			func value() throws -> DatabaseValue {
				return .integer(sum)
			}

			func final() throws -> DatabaseValue {
				defer {
					sum = 0
				}
				return .integer(sum)
			}

			var sum: Int64 = 0
		}

		try! connection.addAggregateWindowFunction("integer_sum", arity: 1, IntegerSumAggregateWindowFunction())

		try! connection.execute(sql: "create table t1(a);")

		for i in  0..<10 {
			try! connection.execute(sql: "insert into t1(a) values (?);", parameters: .int(i))
		}

		let s = try! connection.prepare(sql: "select integer_sum(a) OVER (ORDER BY a ROWS BETWEEN 1 PRECEDING AND 1 FOLLOWING) from t1;")
		let results = s.map { try! $0.get(.int64, at: 0) }

		XCTAssertEqual(results, [1, 3, 6, 9, 12, 15, 18, 21, 24, 17])

		try! connection.removeFunction("integer_sum", arity: 1)
		XCTAssertThrowsError(try connection.prepare(sql: "select integer_sum(a) OVER (ORDER BY a ROWS BETWEEN 1 PRECEDING AND 1 FOLLOWING) from t1;"))	}

	func testCustomTokenizer() {

		/// A word tokenizer using CFStringTokenizer.
		class WordTokenizer: FTS5Tokenizer {
			var tokenizer: CFStringTokenizer!
			var text: CFString!

			required init(arguments: [String]) {
			}

			func setText(_ text: String, reason: FTS5TokenizationReason) {
				self.text = text as CFString
				tokenizer = CFStringTokenizerCreate(kCFAllocatorDefault, self.text, CFRangeMake(0, CFStringGetLength(self.text)), kCFStringTokenizerUnitWord, nil)
			}

			func advance() -> Bool {
				let nextToken = CFStringTokenizerAdvanceToNextToken(tokenizer)
				guard nextToken != CFStringTokenizerTokenType(rawValue: 0) else {
					return false
				}
				return true
			}

			func currentToken() -> String? {
				let tokenRange = CFStringTokenizerGetCurrentTokenRange(tokenizer)
				guard tokenRange.location != kCFNotFound /*|| tokenRange.length != 0*/ else {
					return nil
				}
				return CFStringCreateWithSubstring(kCFAllocatorDefault, text, tokenRange) as String
			}

			func copyCurrentToken(to buffer: UnsafeMutablePointer<UInt8>, capacity: Int) throws -> Int {
				let tokenRange = CFStringTokenizerGetCurrentTokenRange(tokenizer)
				var bytesConverted = 0
				let charsConverted = CFStringGetBytes(text, tokenRange, CFStringBuiltInEncodings.UTF8.rawValue, 0, false, buffer, capacity, &bytesConverted)
				guard charsConverted > 0 else {
					throw DatabaseError("Insufficient buffer size")
				}
				return bytesConverted
			}
		}

		let connection = try! Connection()

		try! connection.addTokenizer("word", type: WordTokenizer.self)

		try! connection.execute(sql: "create virtual table t1 USING fts5(a, tokenize = 'word');")

		try! connection.prepare(sql: "insert into t1(a) values (?);").bind("quick brown", toParameter: 1).execute()
		try! connection.prepare(sql: "insert into t1(a) values (?);").bind("fox", toParameter: 1).execute()
		try! connection.prepare(sql: "insert into t1(a) values (?);").bind("jumps over").execute()
		try! connection.prepare(sql: "insert into t1(a) values (?);").bind(["the lazy dog"]).execute()
		try! connection.prepare(sql: "insert into t1(a) values (?);").bind("🦊🐶", toParameter: 1).execute()
		try! connection.prepare(sql: "insert into t1(a) values (?);").bind(.string(""), toParameter: 1).execute()
		try! connection.prepare(sql: "insert into t1(a) values (NULL);").execute()
		try! connection.prepare(sql: "insert into t1(a) values (?);").bind("quick", toParameter: 1).execute()
		try! connection.prepare(sql: "insert into t1(a) values (?);").bind(.string("brown fox")).execute()
		try! connection.prepare(sql: "insert into t1(a) values (?);").bind("jumps over the").execute()
		try! connection.prepare(sql: "insert into t1(a) values (?);").bind("lazy dog").execute()

		let s = try! connection.prepare(sql: "select count(*) from t1 where t1 match 'o*';")
		let count = try! s.step()!.get(.int, at: 0)
		XCTAssertEqual(count, 2)

		let statement = try! connection.prepare(sql: "select * from t1 where t1 match 'o*';")
		try! statement.results { row in
			let s = try row.get(.string, at: 0)
			XCTAssert(s.starts(with: "jumps over"))
		}
	}

	func testDatabaseBindings() {
		let connection = try! Connection()

		try! connection.execute(sql: "create table t1(a, b);")

		for i in 0..<10 {
			try! connection.prepare(sql: "insert into t1(a, b) values (?, ?);").bind([.int(i), .null]).execute()
		}

		let statement = try! connection.prepare(sql: "select * from t1 where a = ?")
		try! statement.bind(integer: Int64(5), toParameter: 1)

		try! statement.results { row in
<<<<<<< HEAD
			let x = try row.int(at: 0)
			let y = try row.valueOrNil(named: "b", .int)
=======
			let x = try row.get(.int, at: 0)
			let y = try row.optional(.int, named: "b")
>>>>>>> 6245f8fa

			XCTAssertEqual(x, 5)
			XCTAssertEqual(y, nil)
		}
	}

	func testDatabaseBindings2() {
		let connection = try! Connection()

		try! connection.execute(sql: "create table t1(a, b);")

		let int = 5
		let optionalInt: Int? = nil
		try! connection.prepare(sql: "insert into t1(a, b) values (?, ?);").bind(.value(.integer(Int64(int))), .int(optionalInt)).execute()

		let statement = try! connection.prepare(sql: "select * from t1 where a = ?")
		try! statement.bind(integer: Int64(5), toParameter: 1)

		try! statement.results { row in
			let x = try row.get(.int, at: 0)
			let y = try row.optional(.int, named: "b")

			XCTAssertEqual(x, 5)
			XCTAssertEqual(y, nil)
		}
	}

	func testDatabaseNamedBindings() {
		let connection = try! Connection()

		try! connection.execute(sql: "create table t1(a, b);")

		for i in 0..<10 {
			try! connection.execute(sql: "insert into t1(a, b) values (:b, :a);", parameters: [":a": .null, ":b": .int(i)])
		}

		let statement = try! connection.prepare(sql: "select * from t1 where a = :a")
		try! statement.bind(integer: Int64(5), toParameter: ":a")

		try! statement.results { row in
			let x = try row.get(.int, at: 0)
			let y = try row.optional(.int, at: 1)

			XCTAssertEqual(x, 5)
			XCTAssertEqual(y, nil)
		}
	}

	func testStatementColumns() {
		let connection = try! Connection()

		try! connection.execute(sql: "create table t1(a, b, c);")

		for i in 0..<3 {
			try! connection.prepare(sql: "insert into t1(a, b, c) values (?,?,?);").bind([.int(i), .int(i * 3), .int(i * 5)]).execute()
		}

		let statement = try! connection.prepare(sql: "select * from t1")
		let cols = try! statement.columns([0,2], .int)
		XCTAssertEqual(cols[0], [0,1,2])
		XCTAssertEqual(cols[1], [0,5,10])
	}

	func testUUIDExtension() {
		let connection = try! Connection()
		let statement = try! connection.prepare(sql: "select uuid();")
		let s: String = try! statement.step()!.text(at: 0)
		let u = UUID(uuidString: s)
		XCTAssertEqual(u?.uuidString.lowercased(), s.lowercased())
	}

	func testCArrayExtension() {
		let connection = try! Connection()

		try! connection.execute(sql: "create table animals(kind);")

		try! connection.prepare(sql: "insert into animals(kind) values ('dog');").execute()
		try! connection.prepare(sql: "insert into animals(kind) values ('cat');").execute()
		try! connection.prepare(sql: "insert into animals(kind) values ('bird');").execute()
		try! connection.prepare(sql: "insert into animals(kind) values ('hedgehog');").execute()

		let pets = [ "dog", "dragon", "hedgehog" ]
		let statement = try! connection.prepare(sql: "SELECT * FROM animals WHERE kind IN carray(?1);")
		try! statement.bind(.carray(pets), toParameter: 1)

		let results: [String] = statement.map({try! $0.text(at: 0)})

		XCTAssertEqual([ "dog", "hedgehog" ], results)
	}

	func testVirtualTable() {
		final class NaturalNumbersModule: EponymousVirtualTableModule {
			final class Cursor: VirtualTableCursor {
				var _rowid: Int64 = 0

				func column(_ index: Int32) -> DatabaseValue {
					.integer(_rowid)
				}

				func next() {
					_rowid += 1
				}

				func rowid() -> Int64 {
					_rowid
				}

				func filter(_ arguments: [DatabaseValue], indexNumber: Int32, indexName: String?) {
					_rowid = 1
				}

				var eof: Bool {
					_rowid > 2147483647
				}
			}

			required init(connection: Connection, arguments: [String]) {
			}

			var declaration: String {
				"CREATE TABLE x(value)"
			}

			var options: Connection.VirtualTableModuleOptions {
				[.innocuous]
			}

			func bestIndex(_ indexInfo: inout sqlite3_index_info) -> VirtualTableModuleBestIndexResult {
				.ok
			}

			func openCursor() -> VirtualTableCursor {
				Cursor()
			}
		}

		let connection = try! Connection()

		try! connection.addModule("natural_numbers", type: NaturalNumbersModule.self)
		let statement = try! connection.prepare(sql: "SELECT value FROM natural_numbers LIMIT 5;")

		let results: [Int] = try! statement.column(0, .int)
		XCTAssertEqual(results, [1,2,3,4,5])
	}

	func testVirtualTable2() {
		/// A port of the `generate_series` sqlite3 module
		/// - seealso: https://www.sqlite.org/src/file/ext/misc/series.c
		final class SeriesModule: EponymousVirtualTableModule {
			static let valueColumn: Int32 = 0
			static let startColumn: Int32 = 1
			static let stopColumn: Int32 = 2
			static let stepColumn: Int32 = 3

			struct QueryPlan: OptionSet {
				let rawValue: Int32
				static let start = QueryPlan(rawValue: 1 << 0)
				static let stop = QueryPlan(rawValue: 1 << 1)
				static let step = QueryPlan(rawValue: 1 << 2)
				static let isDescending = QueryPlan(rawValue: 1 << 3)
			}

			final class Cursor: VirtualTableCursor {
				let module: SeriesModule
				var _rowid: Int64 = 0
				var _value: Int64 = 0
				var _min: Int64 = 0
				var _max: Int64 = 0
				var _step: Int64 = 0
				var _isDescending = false

				init(_ module: SeriesModule) {
					self.module = module
				}

				func column(_ index: Int32) -> DatabaseValue {
					switch index {
					case SeriesModule.valueColumn:		return .integer(_value)
					case SeriesModule.startColumn:		return .integer(_min)
					case SeriesModule.stopColumn:		return .integer(_max)
					case SeriesModule.stepColumn:		return .integer(_step)
					default:							return nil
					}
				}

				func next() {
					if _isDescending {
						_value -= _step
					} else {
						_value += _step
					}
					_rowid += 1
				}

				func rowid() -> Int64 {
					return _rowid
				}

				func filter(_ arguments: [DatabaseValue], indexNumber: Int32, indexName: String?) {
					_rowid = 1
					_min = 0
					_max = 0xffffffff
					_step = 1

					let queryPlan = QueryPlan(rawValue: indexNumber)
					var argumentNumber = 0
					if queryPlan.contains(.start) {
						if case let .integer(i) = arguments[argumentNumber] {
							_min = i
						}
						argumentNumber += 1
					}

					if queryPlan.contains(.stop) {
						if case let .integer(i) = arguments[argumentNumber] {
							_max = i
						}
						argumentNumber += 1
					}

					if queryPlan.contains(.step) {
						if case let .integer(i) = arguments[argumentNumber] {
							_step = max(i, 1)
						}
						argumentNumber += 1
					}

					if arguments.contains(where: { return $0 == .null ? true : false }) {
						_min = 1
						_max = 0
					}

					_isDescending = queryPlan.contains(.isDescending)
					_value = _isDescending ? _max : _min
					if _isDescending && _step > 0 {
						_value -= (_max - _min) % _step
					}
				}

				var eof: Bool {
					if _isDescending {
						return _value < _min
					} else {
						return _value > _max
					}
				}
			}

			required init(connection: Connection, arguments: [String]) {
			}

			var declaration: String {
				"CREATE TABLE x(value,start hidden,stop hidden,step hidden)"
			}

			var options: Connection.VirtualTableModuleOptions {
				return [.innocuous]
			}

			func bestIndex(_ indexInfo: inout sqlite3_index_info) -> VirtualTableModuleBestIndexResult {
				// Inputs
				let constraintCount = Int(indexInfo.nConstraint)
				let constraints = UnsafeBufferPointer<sqlite3_index_constraint>(start: indexInfo.aConstraint, count: constraintCount)

				let orderByCount = Int(indexInfo.nOrderBy)
				let orderBy = UnsafeBufferPointer<sqlite3_index_orderby>(start: indexInfo.aOrderBy, count: orderByCount)

				// Outputs
				let constraintUsage = UnsafeMutableBufferPointer<sqlite3_index_constraint_usage>(start: indexInfo.aConstraintUsage, count: constraintCount)

				var queryPlan: QueryPlan = []

				var filterArgumentCount: Int32 = 1
				for i in 0 ..< constraintCount {
					let constraint = constraints[i]

					switch constraint.iColumn {
					case SeriesModule.startColumn:
						guard constraint.usable != 0 else {
							break
						}
						guard constraint.op == SQLITE_INDEX_CONSTRAINT_EQ else {
							return .constraint
						}
						queryPlan.insert(.start)
						constraintUsage[i].argvIndex = filterArgumentCount
						filterArgumentCount += 1

					case SeriesModule.stopColumn:
						guard constraint.usable != 0 else {
							break
						}
						guard constraint.op == SQLITE_INDEX_CONSTRAINT_EQ else {
							return .constraint
						}
						queryPlan.insert(.stop)
						constraintUsage[i].argvIndex = filterArgumentCount
						filterArgumentCount += 1

					case SeriesModule.stepColumn:
						guard constraint.usable != 0 else {
							break
						}
						guard constraint.op == SQLITE_INDEX_CONSTRAINT_EQ else {
							return .constraint
						}
						queryPlan.insert(.step)
						constraintUsage[i].argvIndex = filterArgumentCount
						filterArgumentCount += 1

					default:
						break
					}
				}

				if queryPlan.contains(.start) && queryPlan.contains(.stop) {
					indexInfo.estimatedCost = 2  - (queryPlan.contains(.step) ? 1 : 0)
					indexInfo.estimatedRows = 1000
					if orderByCount == 1 {
						if orderBy[0].desc == 1 {
							queryPlan.insert(.isDescending)
						}
						indexInfo.orderByConsumed = 1
					}
				} else {
					indexInfo.estimatedRows = 2147483647
				}

				indexInfo.idxNum = queryPlan.rawValue

				return .ok
			}

			func openCursor() -> VirtualTableCursor {
				return Cursor(self)
			}
		}

		let connection = try! Connection()

		try! connection.addModule("generate_series", type: SeriesModule.self)

		// Eponymous tables should not be available via `CREATE VIRTUAL TABLE`
		XCTAssertThrowsError(try connection.execute(sql: "CREATE VIRTUAL TABLE series USING generate_series;"))

		var statement = try! connection.prepare(sql: "SELECT value FROM generate_series LIMIT 5;")
		var results: [Int] = try! statement.column(0, .int)
		XCTAssertEqual(results, [0,1,2,3,4])

		statement = try! connection.prepare(sql: "SELECT value FROM generate_series(10) LIMIT 5;")
		results = try! statement.column(0, .int)
		XCTAssertEqual(results, [10,11,12,13,14])

		statement = try! connection.prepare(sql: "SELECT value FROM generate_series(10,20,1) ORDER BY value DESC LIMIT 5;")
		results = try! statement.column(0, .int)
		XCTAssertEqual(results, [20,19,18,17,16])

		statement = try! connection.prepare(sql: "SELECT value FROM generate_series(11,22,2) LIMIT 5;")
		results = try! statement.column(0, .int)
		XCTAssertEqual(results, [11,13,15,17,19])
	}

	func testVirtualTable3() {
		let connection = try! Connection()

		try! connection.addModule("shuffled_sequence", type: ShuffledSequenceModule.self)

		// Non-eponymous tables should not be available without `CREATE VIRTUAL TABLE`
		XCTAssertThrowsError(try connection.execute(sql: "SELECT value FROM shuffled_sequence LIMIT 5;"))

		try! connection.execute(sql: "CREATE VIRTUAL TABLE temp.shuffled USING shuffled_sequence(count=5);")
		var statement = try! connection.prepare(sql: "SELECT value FROM shuffled;")

		var results: [Int] = statement.map({try! $0.get(.int, at: 0)})
		// Probability of the shuffled sequence being the same as the original is 1/5! = 1/120 = 8% (?) so this isn't a good check
		//		XCTAssertNotEqual(results, [1,2,3,4,5])
		XCTAssertEqual(results.sorted(), [1,2,3,4,5])

		try! connection.execute(sql: "CREATE VIRTUAL TABLE temp.shuffled2 USING shuffled_sequence(start=10,count=5);")
		statement = try! connection.prepare(sql: "SELECT value FROM shuffled2;")

		results = statement.map({try! $0.get(.int, at: 0)})
//		XCTAssertNotEqual(results, [10,11,12,13,14])
		XCTAssertEqual(results.sorted(), [10,11,12,13,14])
	}

	func testVirtualTable4() {
		let tempURL = temporaryFileURL()
		let connection1 = try! Connection(url: tempURL)

		try! connection1.addModule("shuffled_sequence", type: ShuffledSequenceModule.self)

		try! connection1.execute(sql: "CREATE VIRTUAL TABLE shuffled USING shuffled_sequence(count=5);")
		var statement = try! connection1.prepare(sql: "SELECT value FROM shuffled;")

		var results: [Int] = statement.map({try! $0.get(.int, at: 0)})
		XCTAssertEqual(results.sorted(), [1,2,3,4,5])

		let connection2 = try! Connection(url: tempURL)

		try! connection2.addModule("shuffled_sequence", type: ShuffledSequenceModule.self)

		statement = try! connection2.prepare(sql: "SELECT value FROM shuffled;")

		results = statement.map({try! $0.get(.int, at: 0)})
		XCTAssertEqual(results.sorted(), [1,2,3,4,5])
	}

#if SQLITE_ENABLE_PREUPDATE_HOOK

	func testPreUpdateHook() {
		let connection = try! Connection()

		try! connection.execute(sql: "create table t1(a,b);")

		try! connection.execute(sql: "insert into t1(a,b) values (?,?);", parameters: ["alpha","start"])
		try! connection.execute(sql: "insert into t1(a,b) values (?,?);", parameters: ["beta",123])
		try! connection.execute(sql: "insert into t1(a,b) values (?,?);", parameters: ["gamma","gamma value"])
		try! connection.execute(sql: "insert into t1(a,b) values (?,?);", parameters: ["epsilon","epsilon value"])
		try! connection.execute(sql: "insert into t1(a,b) values (?,?);", parameters: ["phi",123.456])

		connection.setPreUpdateHook { change in
			guard case .insert(_) = change.changeType else {
				XCTFail("pre-update hook incorrect changeType")
				return
			}

			let value = try! change.newValue(at: 0)
			guard case .text(let s) = value, s == "skeleton" else {
				XCTFail("pre-update hook insert fail")
				return
			}

			do {
				XCTAssertThrowsError(try change.oldValue(at: 0))
			} catch {}
		}
		try! connection.execute(sql: "insert into t1(a) values (?);", parameters: ["skeleton"])

		connection.setPreUpdateHook { change in
			guard case .update(_, _) = change.changeType else {
				XCTFail("pre-update hook incorrect changeType")
				return
			}

			var value = try! change.newValue(at: 1)
			guard case .integer(let i) = value, i == 999 else {
				XCTFail("pre-update hook update fail")
				return
			}

			value = try! change.oldValue(at: 1)
			guard case .integer(let i2) = value, i2 == 123 else {
				XCTFail("pre-update hook update fail")
				return
			}
		}
		try! connection.execute(sql: "update t1 set b=999 where a='beta';")

		connection.setPreUpdateHook { change in
			guard case .delete(_) = change.changeType else {
				XCTFail("pre-update hook incorrect changeType")
				return
			}

			let value = try! change.oldValue(at: 1)
			guard case .integer(let i) = value, i == 999 else {
				XCTFail("pre-update hook update fail")
				return
			}

			do {
				XCTAssertThrowsError(try change.newValue(at: 0))
			} catch {}
		}
		try! connection.execute(sql: "delete from t1 where a='beta';")


	}

#endif

#if SQLITE_ENABLE_PREUPDATE_HOOK && SQLITE_ENABLE_SESSION

	func testSession() {
		let connection1 = try! Connection()
		let connection2 = try! Connection()

		let sql = "CREATE TABLE birds(id integer primary key, kind);"

		try! connection1.execute(sql: sql)
		try! connection2.execute(sql: sql)

		let session = try! Session(connection: connection1, schema: "main")
		try! session.attach("birds")

		try! connection1.prepare(sql: "insert into birds(kind) values ('robin');").execute()
		try! connection1.prepare(sql: "insert into birds(kind) values ('cardinal');").execute()
		try! connection1.prepare(sql: "insert into birds(kind) values ('finch');").execute()
		try! connection1.prepare(sql: "insert into birds(kind) values ('sparrow');").execute()
		try! connection1.prepare(sql: "insert into birds(kind) values ('utahraptor');").execute()

		XCTAssertFalse(session.isEmpty)

		let changes = try! session.changeset()

		try! connection2.apply(changes) { conflict in
				.abort
		}

		let birds: [String] = try! connection2.prepare(sql: "select kind from birds;").column(0, .string)
		XCTAssert(birds == ["robin","cardinal","finch","sparrow","utahraptor"])

		let inverse = try! changes.inverted()

		try! connection2.apply(inverse) { conflict in
				.abort
		}

		let count: Int = try! connection2.prepare(sql: "select count(*) from birds;").step()!.get(.int, at: 0)
		XCTAssert(count == 0)
	}

#endif

	func testRowConverter() {
		let connection = try! Connection()
		XCTAssertNoThrow(try connection.execute(sql: "create table person(first_name text, last_name text);"))

		XCTAssertNoThrow(try connection.execute(sql: "insert into person (first_name, last_name) values ('Isaac', 'Newton');"))

		struct Person {
			let firstName: String
			let lastName: String
		}

		let personConverter = RowConverter<Person> { row in
			let firstName = try row.text(at: 0)
			let lastName = try row.text(at: 1)
			return Person(firstName: firstName, lastName: lastName)
		}

		let person = try! connection.first(personConverter, from: "person")
		XCTAssert(person?.firstName == "Isaac")
		XCTAssert(person?.lastName == "Newton")
	}

	func testTableMapper() {
		let connection = try! Connection()
		XCTAssertNoThrow(try connection.execute(sql: "create table person(first_name text, last_name text);"))

		XCTAssertNoThrow(try connection.execute(sql: "insert into person (first_name, last_name) values ('Isaac', 'Newton');"))

		struct Person {
			let firstName: String
			let lastName: String
		}

		let personConverter = RowConverter<Person> { row in
			let firstName = try row.text(at: 0)
			let lastName = try row.text(at: 1)
			return Person(firstName: firstName, lastName: lastName)
		}

		let personMapper = TableMapper(table: "person", converter: personConverter)

		let person = try! connection.first(personMapper)
		XCTAssert(person?.firstName == "Isaac")
		XCTAssert(person?.lastName == "Newton")
	}

#if canImport(Combine)

	func testRowPublisher() {
		let connection = try! Connection()
		XCTAssertNoThrow(try connection.execute(sql: "create table t1(v1 text default (uuid()));"))
		let rowCount = 10
		for _ in 0 ..< rowCount {
			XCTAssertNoThrow(try connection.execute(sql: "insert into t1 default values;"))
		}

		let statement = try! connection.prepare(sql: "select v1 from t1;")
		let uuids = try! statement.column(0, .uuidWithString)

		struct UUIDHolder {
			let u: UUID
		}

		let uuidConverter = RowConverter {
			UUIDHolder(u: try $0.get(.uuidWithString, at: 0))
		}

		let expectation = self.expectation(description: "uuids")

		let publisher = connection.rowPublisher(sql: "select v1 from t1;")

		var column: [UUIDHolder] = []
		var error: Error?

		var cancellables = Set<AnyCancellable>()

		publisher
			.mapRows(uuidConverter)
			.collect()
			.sink { completion in
				switch completion {
				case .finished:
					break
				case .failure(let encounteredError):
					error = encounteredError
				}

				expectation.fulfill()
			} receiveValue: { value in
				column = value
			}
			.store(in: &cancellables)


		waitForExpectations(timeout: 5)

		XCTAssertNil(error)
		XCTAssertEqual(column.count, rowCount)
		for (i,value) in column.enumerated() {
			XCTAssertEqual(value.u, uuids[i])
		}
	}

#endif

	/// Creates a URL for a temporary file on disk. Registers a teardown block to
	/// delete a file at that URL (if one exists) during test teardown.
	func temporaryFileURL() -> URL {
		// Create a URL for an unique file in the system's temporary directory.
		let directory = NSTemporaryDirectory()
		let filename = UUID().uuidString
		let fileURL = URL(fileURLWithPath: directory).appendingPathComponent(filename)

		// Add a teardown block to delete any file at `fileURL`.
		addTeardownBlock {
			do {
				let fileManager = FileManager.default
				// Check that the file exists before trying to delete it.
				if fileManager.fileExists(atPath: fileURL.path) {
					// Perform the deletion.
					try fileManager.removeItem(at: fileURL)
					// Verify that the file no longer exists after the deletion.
					XCTAssertFalse(fileManager.fileExists(atPath: fileURL.path))
				}
			} catch {
				// Treat any errors during file deletion as a test failure.
				XCTFail("Error while deleting temporary file: \(error)")
			}
		}

		// Return the temporary file URL for use in a test method.
		return fileURL
	}
}

/// A virtual table module implementing a shuffled integer sequence
///
/// Usage:
/// ```
/// CREATE VIRTUAL TABLE temp.shuffled USING shuffled_sequence(count=10);
/// SELECT * from shuffled;
/// ```
///
/// Required parameter: count
/// Optional parameter: start
final class ShuffledSequenceModule: VirtualTableModule {
	final class Cursor: VirtualTableCursor {
		let table: ShuffledSequenceModule
		var _rowid: Int64 = 0

		init(_ table: ShuffledSequenceModule) {
			self.table = table
		}

		func column(_ index: Int32) -> DatabaseValue {
			return .integer(Int64(table.values[Int(_rowid - 1)]))
		}

		func next() {
			_rowid += 1
		}

		func rowid() -> Int64 {
			_rowid
		}

		func filter(_ arguments: [DatabaseValue], indexNumber: Int32, indexName: String?) {
			_rowid = 1
		}

		var eof: Bool {
			_rowid > table.values.count
		}
	}

	let values: [Int]

	required init(connection: Connection, arguments: [String], create: Bool) throws {
		var count = 0
		var start = 1

		for argument in arguments.suffix(from: 3) {
			let scanner = Scanner(string: argument)
			scanner.charactersToBeSkipped = .whitespaces
			guard let token = scanner.scanUpToString("=") else {
				continue
			}
			if token == "count" {
				guard scanner.scanString("=") != nil else {
					throw SQLiteError("Missing value for count")
				}
				guard scanner.scanInt(&count), count > 0 else {
					throw SQLiteError("Invalid value for count")
				}
			}
			else if token == "start" {
				guard scanner.scanString("=") != nil else {
					throw SQLiteError("Missing value for start")
				}
				guard scanner.scanInt(&start) else {
					throw SQLiteError("Invalid value for start")
				}
			}
		}

		guard count > 0 else {
			throw SQLiteError("Invalid value for count")
		}

		values = (start ..< start + count).shuffled()
	}

	var declaration: String {
		"CREATE TABLE x(value)"
	}

	var options: Connection.VirtualTableModuleOptions {
		[.innocuous]
	}

	func bestIndex(_ indexInfo: inout sqlite3_index_info) -> VirtualTableModuleBestIndexResult {
		.ok
	}

	func openCursor() -> VirtualTableCursor {
		Cursor(self)
	}
}<|MERGE_RESOLUTION|>--- conflicted
+++ resolved
@@ -178,11 +178,7 @@
 		var str = ""
 		let s = try! connection.prepare(sql: "select * from t1 order by a collate reversed;")
 		try! s.results { row in
-<<<<<<< HEAD
-			let c = try row.string(at: 0)
-=======
 			let c = try row.get(.string, at: 0)
->>>>>>> 6245f8fa
 			str.append(c)
 		}
 
@@ -261,11 +257,7 @@
 			try! connection.execute(sql: "insert into t1(a) values (?);", parameters: [.int(i)])
 		}
 
-<<<<<<< HEAD
-		let s = try! db.prepare(sql: "select integer_sum(a) from t1;").step()!.int64(at: 0)
-=======
 		let s = try! connection.prepare(sql: "select integer_sum(a) from t1;").step()!.get(.int64, at: 0)
->>>>>>> 6245f8fa
 		XCTAssertEqual(s, 45)
 
 		let ss = try! connection.prepare(sql: "select integer_sum(a) from t1;").step()!.get(.int64, at: 0)
@@ -413,13 +405,8 @@
 		try! statement.bind(integer: Int64(5), toParameter: 1)
 
 		try! statement.results { row in
-<<<<<<< HEAD
-			let x = try row.int(at: 0)
-			let y = try row.valueOrNil(named: "b", .int)
-=======
 			let x = try row.get(.int, at: 0)
 			let y = try row.optional(.int, named: "b")
->>>>>>> 6245f8fa
 
 			XCTAssertEqual(x, 5)
 			XCTAssertEqual(y, nil)
