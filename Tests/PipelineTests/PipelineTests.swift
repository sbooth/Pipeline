--- conflicted
+++ resolved
@@ -52,11 +52,7 @@
 			XCTAssertNoThrow(try connection.execute(sql: "insert into t1 default values;"))
 		}
 
-<<<<<<< HEAD
-		let count = try! db.prepare(sql: "select count(*) from t1;").step()!.get(.int, at: 0)
-=======
-		let count = try! connection.prepare(sql: "select count(*) from t1;").step()!.value(at: 0, .int)
->>>>>>> 9bf24347
+		let count = try! connection.prepare(sql: "select count(*) from t1;").step()!.get(.int, at: 0)
 		XCTAssertEqual(count, rowCount)
 	}
 
