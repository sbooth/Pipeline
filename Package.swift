--- conflicted
+++ resolved
@@ -31,15 +31,11 @@
 		// Targets are the basic building blocks of a package. A target can define a module or a test suite.
 		// Targets can depend on other targets in this package, and on products in packages this package depends on.
 		.target(
-<<<<<<< HEAD
 			name: "CPipeline",
 			dependencies: ["CSQLite"]),
 		.target(
 			name: "Pipeline",
-			dependencies: ["CSQLite", "CPipeline"]),
-=======
-			name: "Pipeline",
-			dependencies: ["CSQLite"],
+			dependencies: ["CSQLite", "CPipeline"],
 			cSettings: [
 //				.define("SQLITE_ENABLE_PREUPDATE_HOOK", to: "1"),
 //				.define("SQLITE_ENABLE_SESSION", to: "1"),
@@ -48,7 +44,6 @@
 //				.define("SQLITE_ENABLE_PREUPDATE_HOOK"),
 //				.define("SQLITE_ENABLE_SESSION"),
 			]),
->>>>>>> 5c217db5
 		.testTarget(
 			name: "PipelineTests",
 			dependencies: ["Pipeline"],
